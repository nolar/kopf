--- conflicted
+++ resolved
@@ -136,15 +136,9 @@
             logger.warning(f"Pausing all operators, including self: {peers}")
             await conflicts_found.turn_to(True)
     else:
-<<<<<<< HEAD
-        if freeze_toggle.is_on():
-            logger.info("Resuming operations after the freeze. Conflicting operators with the same priority are gone.")
-            await freeze_toggle.turn_to(False)
-=======
         if conflicts_found.is_on():
-            logger.info(f"Resuming operations after the pause. Conflicting operators with the same priority are gone.")
+            logger.info("Resuming operations after the pause. Conflicting operators with the same priority are gone.")
             await conflicts_found.turn_to(False)
->>>>>>> b27f6952
 
     # Either wait for external updates (and exit when they arrive), or until the blocking peers
     # are expected to expire, and force the immediate re-evaluation by a certain change of self.
