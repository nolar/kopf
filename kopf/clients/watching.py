--- conflicted
+++ resolved
@@ -22,12 +22,7 @@
 import enum
 import json
 import logging
-<<<<<<< HEAD
-from asyncio.futures import Future
-from typing import Any, AsyncIterator, Dict, Optional, cast
-=======
 from typing import AsyncIterator, Dict, Optional, Union, cast
->>>>>>> b27f6952
 
 import aiohttp
 
@@ -254,15 +249,10 @@
         )
         await errors.check_response(response)
 
-<<<<<<< HEAD
-        def response_close_callback(future: Future[Any]) -> None:
+        def response_close_callback(future: aiotasks.Future) -> None:
             response.close()
 
-        freeze_waiter.add_done_callback(response_close_callback)
-=======
-        response_close_callback = lambda _: response.close()
         operator_pause_waiter.add_done_callback(response_close_callback)
->>>>>>> b27f6952
         try:
             async with response:
                 async for line in _iter_jsonlines(response.content):
