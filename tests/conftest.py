import asyncio
<<<<<<< HEAD
import io
import logging
=======
import os
>>>>>>> 51da125a
import re
import time

import asynctest
import pytest
import pytest_mock

from kopf.config import configure
from kopf.engines.logging import ObjectPrefixingFormatter
from kopf.reactor.registries import Resource


def pytest_configure(config):
    config.addinivalue_line('markers', "e2e: end-to-end tests with real operators.")


# This logic is not applied if pytest is started explicitly on ./examples/.
# In that case, regular pytest behaviour applies -- this is intended.
def pytest_collection_modifyitems(items):

    # Make all tests in this directory and below asyncio-compatible by default.
    for item in items:
        if asyncio.iscoroutinefunction(item.function):
            item.add_marker('asyncio')

    # Put all e2e tests to the end, as they are assumed to be slow.
    def _is_e2e(item):
        path = item.location[0]
        return path.startswith('tests/e2e/') or path.startswith('examples/')
    etc = [item for item in items if not _is_e2e(item)]
    e2e = [item for item in items if _is_e2e(item)]
    items[:] = etc + e2e

    # Mark all e2e tests, no matter how they were detected. Just for filtering.
    mark_e2e = pytest.mark.e2e
    for item in e2e:
        item.add_marker(mark_e2e)

    # Minikube tests are heavy and require a cluster. Skip them by default,
    # so that the contributors can run pytest without initial tweaks.
    mark_skip = pytest.mark.skip(reason="E2E tests are not enabled. "
                                        "Set E2E env var to enable.")
    if not os.environ.get('E2E'):
        for item in e2e:
            item.add_marker(mark_skip)


# Substitute the regular mock with the async-aware mock in the `mocker` fixture.
@pytest.fixture(scope='session', autouse=True)
def enforce_asyncio_mocker():
    pytest_mock._get_mock_module = lambda config: asynctest


@pytest.fixture()
def resource():
    """ The resource used in the tests. Usually mocked, so it does not matter. """
    return Resource('zalando.org', 'v1', 'kopfexamples')

#
# Helpers for the timing checks.
#

@pytest.fixture()
def timer():
    return Timer()


class Timer(object):
    """
    A helper context manager to measure the time of the code-blocks.
    Also, supports direct comparison with time-deltas and the numbers of seconds.

    Usage:

        with Timer() as timer:
            do_something()
            print(f"Executing for {timer.seconds}s already.")
            do_something_else()

        print(f"Executed in {timer.seconds}s.")
        assert timer < 5.0
    """

    def __init__(self):
        super().__init__()
        self._ts = None
        self._te = None

    @property
    def seconds(self):
        if self._ts is None:
            return None
        elif self._te is None:
            return time.perf_counter() - self._ts
        else:
            return self._te - self._ts

    def __repr__(self):
        status = 'new' if self._ts is None else 'running' if self._te is None else 'finished'
        return f'<Timer: {self.seconds}s ({status})>'

    def __enter__(self):
        self._ts = time.perf_counter()
        self._te = None
        return self

    def __exit__(self, exc_type, exc_val, exc_tb):
        self._te = time.perf_counter()

    def __int__(self):
        return int(self.seconds)

    def __float__(self):
        return float(self.seconds)

#
# Helpers for the logging checks.
#


@pytest.fixture()
def logstream(caplog):
    """ Prefixing is done at the final output. We have to intercept it. """

    logger = logging.getLogger()
    handlers = list(logger.handlers)

    configure(verbose=True)

    stream = io.StringIO()
    handler = logging.StreamHandler(stream)
    formatter = ObjectPrefixingFormatter('prefix %(message)s')
    handler.setFormatter(formatter)

    logger.addHandler(handler)
    try:
        with caplog.at_level(logging.DEBUG):
            yield stream
    finally:
        logger.removeHandler(handler)
        logger.handlers[:] = handlers  # undo `configure()`


@pytest.fixture()
def assert_logs(caplog):
    """
    A function to assert the logs are present (by pattern).

    The listed message patterns MUST be present, in the order specified.
    Some other log messages can also be present, but they are ignored.
    """
    def assert_logs_fn(patterns, prohibited=[], strict=False):
        __traceback_hide__ = True
        remaining_patterns = list(patterns)
        for message in caplog.messages:
            # The expected pattern is at position 0.
            # Looking-ahead: if one of the following patterns matches, while the
            # 0th does not, then the log message is missing, and we fail the test.
            for idx, pattern in enumerate(remaining_patterns):
                m = re.search(pattern, message)
                if m:
                    if idx == 0:
                        remaining_patterns[:1] = []
                        break  # out of `remaining_patterns` cycle
                    else:
                        skipped_patterns = remaining_patterns[:idx]
                        raise AssertionError(f"Few patterns were skipped: {skipped_patterns!r}")
                elif strict:
                    raise AssertionError(f"Unexpected log message: {message!r}")

            # Check that the prohibited patterns do not appear in any message.
            for pattern in prohibited:
                m = re.search(pattern, message)
                if m:
                    raise AssertionError(f"Prohibited log pattern found: {message!r} ~ {pattern!r}")

        # If all patterns have been matched in order, we are done.
        # if some are left, but the messages are over, then we fail.
        if remaining_patterns:
            raise AssertionError(f"Few patterns were missed: {remaining_patterns!r}")

    return assert_logs_fn<|MERGE_RESOLUTION|>--- conflicted
+++ resolved
@@ -1,10 +1,7 @@
 import asyncio
-<<<<<<< HEAD
 import io
 import logging
-=======
 import os
->>>>>>> 51da125a
 import re
 import time
 
